# Model Analysis
We provide Jupyter notebooks, which contain performance visualization via GradCAM images (for checkpoint models), superclass performance, model cascades and oracle upper bound.  

#### [GradCAM.ipynb](GradCAM.ipynb)
This notebook visualizes model attribution for each image. As required preprocessing, we store each image as a torch tensor, arranged class-wise. Note that the example in the notebook is not the one shown in the paper.

<<<<<<< HEAD
**TODO @ GB** please add a comment why and how it is different from paper

#### [Cascade Performance](<./Cascade_Performance_Paper.ipynb>)
This notebook evaluates our greedy scheme for model cascading, based on maximum probability thresholding. This notebook requires the softmax predictions for the model under consideration. 

#### [Custom SuperClass Performance](<./Custom_SuperClass_Performance.ipynb>)
Based on WordNet hierarchy, we evaluate our MRL model on 30 randomly chosen superclasses. The code is based on this [robustness](https://github.com/MadryLab/robustness) project. 	  

**TODO @ GB:** add WordNet link?

#### [Oracle Upper Bound Performance](<./Oracle_Upper_Bound_Performance.ipynb>)
We compute oracle performance, i.e. the maximum possible achievable accuracy for MRL with ideal routing for appropriate rep. size.
=======
This notebook visualizes model attribution for each image. We beforehand store each image as torch tensor, arranged class-wise, and therefore please do so before running this script. This notebook illustrates that smaller representation size based classification can get confused within the classes in same superclass (for example, Rock Python vs Boa Constrictor).

#### [Cascade Performance Paper](<./Cascade_Performance_Paper.ipynb>)
This notebook evaluates our greedy scheme based on maximum probability thresholding for model cascading. Make sure to have softmax predictions stored for given model under consideration. 

#### [Custom SuperClass Performance](<./Custom_SuperClass_Performance.ipynb>)
Based on [wordnet](https://www.nltk.org/howto/wordnet.html) heirarchy, we evaluate our MRL model on 30 randomly chosen superclasses. The code is based on [robustness package](https://github.com/MadryLab/robustness). 	  

#### [Oracle Upper Bound Performance](<./Oracle_Upper_Bound_Performance.ipynb>)
We compute oracle performance (the maximum possible accuracy) for MRL with ideal routing. 
>>>>>>> 9cf14b1b
<|MERGE_RESOLUTION|>--- conflicted
+++ resolved
@@ -2,22 +2,6 @@
 We provide Jupyter notebooks, which contain performance visualization via GradCAM images (for checkpoint models), superclass performance, model cascades and oracle upper bound.  
 
 #### [GradCAM.ipynb](GradCAM.ipynb)
-This notebook visualizes model attribution for each image. As required preprocessing, we store each image as a torch tensor, arranged class-wise. Note that the example in the notebook is not the one shown in the paper.
-
-<<<<<<< HEAD
-**TODO @ GB** please add a comment why and how it is different from paper
-
-#### [Cascade Performance](<./Cascade_Performance_Paper.ipynb>)
-This notebook evaluates our greedy scheme for model cascading, based on maximum probability thresholding. This notebook requires the softmax predictions for the model under consideration. 
-
-#### [Custom SuperClass Performance](<./Custom_SuperClass_Performance.ipynb>)
-Based on WordNet hierarchy, we evaluate our MRL model on 30 randomly chosen superclasses. The code is based on this [robustness](https://github.com/MadryLab/robustness) project. 	  
-
-**TODO @ GB:** add WordNet link?
-
-#### [Oracle Upper Bound Performance](<./Oracle_Upper_Bound_Performance.ipynb>)
-We compute oracle performance, i.e. the maximum possible achievable accuracy for MRL with ideal routing for appropriate rep. size.
-=======
 This notebook visualizes model attribution for each image. We beforehand store each image as torch tensor, arranged class-wise, and therefore please do so before running this script. This notebook illustrates that smaller representation size based classification can get confused within the classes in same superclass (for example, Rock Python vs Boa Constrictor).
 
 #### [Cascade Performance Paper](<./Cascade_Performance_Paper.ipynb>)
@@ -28,4 +12,3 @@
 
 #### [Oracle Upper Bound Performance](<./Oracle_Upper_Bound_Performance.ipynb>)
 We compute oracle performance (the maximum possible accuracy) for MRL with ideal routing. 
->>>>>>> 9cf14b1b
